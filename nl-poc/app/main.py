"""FastAPI entrypoint for the NL analytics proof-of-concept."""
from __future__ import annotations

import json
import os
import re
from pathlib import Path
from typing import Any, Dict, List, Optional

import duckdb
from fastapi import FastAPI, HTTPException, Header
from fastapi.middleware.cors import CORSMiddleware
from pydantic import BaseModel

from . import guardrails, sql_builder, viz
from .conversation import (
    ConversationStore,
    assess_ambiguity,
    apply_clarification_answer,
    rewrite_followup,
)
from .executor import DuckDBExecutor
<<<<<<< HEAD
from .nql import NQLValidationError, compile_payload, is_enabled as nql_is_enabled
from .planner import build_plan, get_last_intent_engine, get_last_nql_status
=======
from .nql import NQLValidationError, compile_payload
from .planner import build_plan, get_last_intent_engine
>>>>>>> 51332855
from .resolver import PlanResolutionError, PlanResolver, load_semantic_model

BASE_DIR = Path(__file__).resolve().parents[1]
DATA_DIR = BASE_DIR / "data"
CONFIG_DIR = BASE_DIR / "config"
DB_PATH = DATA_DIR / "games.duckdb"
SEMANTIC_PATH = CONFIG_DIR / "semantic.yml"


class AskRequest(BaseModel):
    question: str
    use_llm: Optional[bool] = None


class ChatCompleteRequest(BaseModel):
<<<<<<< HEAD
    session_id: Optional[str] = None
=======
    session_id: str
>>>>>>> 51332855
    utterance: str
    use_llm: Optional[bool] = None


class ChatClarifyRequest(BaseModel):
<<<<<<< HEAD
    session_id: Optional[str] = None
=======
    session_id: str
>>>>>>> 51332855
    answer: str


import logging, sys

llm_logger = logging.getLogger("app.llm_client")
llm_logger.setLevel(logging.DEBUG)

handler = logging.StreamHandler(sys.stdout)
handler.setLevel(logging.DEBUG)
handler.setFormatter(logging.Formatter("%(asctime)s [%(levelname)s] %(name)s: %(message)s"))

llm_logger.handlers.clear()        # avoid duplicate logs if reloading
llm_logger.addHandler(handler)
llm_logger.propagate = False       # don't let Uvicorn re-handle it

app = FastAPI(title="Scout NL Analytics POC")
app.add_middleware(
    CORSMiddleware,
    allow_origins=["*"],
    allow_credentials=True,
    allow_methods=["*"],
    allow_headers=["*"]
)

_state: Dict[str, Any] = {
    "last_debug": None,
    "source_csv": None,
}

_conversations = ConversationStore()


def _quote(identifier: str) -> str:
    if identifier.startswith('"') and identifier.endswith('"'):
        return identifier
    return f'"{identifier}"'


def _slug_reason(message: str) -> str:
    slug = re.sub(r"[^a-z0-9]+", "_", message.lower()).strip("_")
    return slug or "error"


def _resolve_session_id(body_value: Optional[str], header_value: Optional[str]) -> str:
    session_id = header_value or body_value
    if not session_id:
        raise HTTPException(status_code=400, detail="session_id is required")
    return session_id


def _build_nql_failure(stage: str, error: Exception) -> Dict[str, Any]:
    message = str(error)
    return {
        "attempted": True,
        "valid": False,
        "stage": stage,
        "reason": _slug_reason(message),
        "detail": message,
        "fallback": "legacy",
    }


def _normalise(name: str) -> str:
    return re.sub(r"[^a-z0-9]", "", name.lower())


def _build_view_from_csv(conn: duckdb.DuckDBPyConnection, csv_path: Path) -> None:
    rel = duckdb.read_csv(str(csv_path))
    columns = rel.columns
    expected = [
        "DATE OCC",
        "AREA NAME",
        "Crm Cd Desc",
        "Premis Desc",
        "Weapon Desc",
        "DR_NO",
        "Vict Age",
    ]
    actual_lookup = {_normalise(col): col for col in columns}
    select_exprs: List[str] = []
    consumed: set[str] = set()
    for col in expected:
        normalised = _normalise(col)
        source_col = actual_lookup.get(normalised)
        if source_col:
            select_exprs.append(f"{_quote(source_col)} AS {_quote(col)}")
            consumed.add(source_col)
        else:
            select_exprs.append(f"NULL AS {_quote(col)}")
    # include all other columns as-is
    for col in columns:
        if col not in consumed:
            select_exprs.append(f"{_quote(col)}")
    conn.execute("CREATE OR REPLACE TABLE la_crime_source AS SELECT * FROM read_csv_auto(?)", [str(csv_path)])
    select_clause = ", ".join(select_exprs)
    conn.execute(f"CREATE OR REPLACE VIEW la_crime_raw AS SELECT {select_clause} FROM la_crime_source")
    conn.execute(
        "CREATE OR REPLACE VIEW la_crime_month_view AS "
        "SELECT DATE_TRUNC('month', \"DATE OCC\") AS month, * FROM la_crime_raw"
    )


def _ensure_database() -> DuckDBExecutor:
    DATA_DIR.mkdir(parents=True, exist_ok=True)
    if not SEMANTIC_PATH.exists():
        raise RuntimeError("semantic.yml missing; ensure configuration is present.")
    csv_files = sorted(DATA_DIR.glob("*.csv"))
    if not csv_files:
        raise RuntimeError("Place a CSV file in ./data before starting the service.")
    csv_path = csv_files[0]
    _state["source_csv"] = csv_path.name
    conn = duckdb.connect(str(DB_PATH))
    _build_view_from_csv(conn, csv_path)
    conn.close()
    return DuckDBExecutor(DB_PATH)


@app.on_event("startup")
def startup_event() -> None:
    executor = _ensure_database()
    semantic = load_semantic_model(SEMANTIC_PATH)
    _state["executor"] = executor
    _state["semantic"] = semantic
    _state["resolver"] = PlanResolver(semantic, executor)
    _state["use_nql"] = nql_is_enabled()


@app.on_event("shutdown")
def shutdown_event() -> None:
    executor: DuckDBExecutor = _state.get("executor")
    if executor:
        executor.close()


@app.get("/health")
def health() -> Dict[str, str]:
    return {"status": "ok"}


def _summarise_filters(filters: List[Dict[str, Any]]) -> List[str]:
    descriptions = []
    for filt in filters:
        field = filt.get("field")
        op = filt.get("op")
        value = filt.get("value")
        descriptions.append(f"{field} {op} {value}")
    return descriptions


def _apply_small_n(plan: Dict[str, Any], records: List[Dict[str, Any]]) -> List[Dict[str, Any]]:
    if "vict_age" not in plan.get("group_by", []):
        return records
    protected_metric = plan.get("metrics", ["incidents"])[0]
    threshold = 5
    kept: List[Dict[str, Any]] = []
    suppressed_total = 0
    other_row: Dict[str, Any] = {"vict_age": "Other (<5)"}
    for row in records:
        value = row.get(protected_metric)
        if value is None or value >= threshold:
            kept.append(row)
        else:
            suppressed_total += value
            for key, val in row.items():
                if key not in ("vict_age", protected_metric) and isinstance(val, (int, float)):
                    other_row.setdefault(key, None)
    if suppressed_total:
        other_row[protected_metric] = suppressed_total
        kept.append(other_row)
    return kept


def _format_change_pct(records: List[Dict[str, Any]]) -> List[Dict[str, Any]]:
    """Format change_pct values as percentage strings with 2 decimals.

    Keeps raw change_pct for calculations, adds change_pct_formatted for display.
    """
    if not records or "change_pct" not in records[0]:
        return records

    formatted_records = []
    for row in records:
        row_copy = row.copy()
        change_pct = row_copy.get("change_pct")
        if change_pct is not None:
            # SQL already multiplied by 100, just format with 2 decimals
            pct_value = round(change_pct, 2)
            row_copy["change_pct_formatted"] = f"{pct_value:+.2f}%"
        else:
            row_copy["change_pct_formatted"] = "N/A"
        formatted_records.append(row_copy)

    return formatted_records


def _execute_query(plan: Dict[str, Any], utterance: str, *, intent_engine: str) -> Dict[str, Any]:
    executor: DuckDBExecutor = _state["executor"]
    resolver: PlanResolver = _state["resolver"]
    semantic = _state["semantic"]

    try:
        resolved_plan = resolver.resolve(plan)
    except PlanResolutionError as exc:
        raise HTTPException(
            status_code=400,
            detail={"message": str(exc), "suggestions": exc.suggestions},
        ) from exc

    sql = sql_builder.build(resolved_plan, semantic)
    try:
        guardrails.enforce(sql, resolved_plan)
    except guardrails.GuardrailError as exc:
        raise HTTPException(status_code=400, detail=str(exc)) from exc

    result = executor.query(sql)
    records = _apply_small_n(resolved_plan, result.records)
    records = _format_change_pct(records)
    chart = viz.choose_chart(resolved_plan, records)
    narrative = viz.build_narrative(resolved_plan, records)

    plan_metadata = {
        "utterance": utterance,
        "nql": plan.get("_nql"),
        "critic_pass": plan.get("_critic_pass", []),
        "engine": intent_engine,
        "runtime_ms": result.runtime_ms,
        "rowcount": result.rowcount,
    }
    llm_logger.info("telemetry=%s", json.dumps(plan_metadata, default=str))

    warnings: List[str] = []
    rowcap_warning = guardrails.check_rowcap_exceeded(result.truncated)
    if rowcap_warning:
        warnings.append(rowcap_warning)

    metric_defs = {
        metric: semantic.metrics[metric].sql_expression()
        for metric in resolved_plan.get("metrics", [])
    }

    response = {
        "answer": narrative,
        "table": records,
        "chart": chart,
        "sql": sql,
        "plan": resolved_plan,
        "engine": intent_engine,
        "runtime_ms": result.runtime_ms,
        "rowcount": result.rowcount,
        "warnings": warnings,
        "lineage": {
            "metric_defs": metric_defs,
            "time_window": resolved_plan.get("time_window_label", "All time"),
            "filters": _summarise_filters(resolved_plan.get("filters", [])),
            "source": _state.get("source_csv"),
            "runtime_ms": result.runtime_ms,
        },
        "nql": plan.get("_nql"),
    }

    _state["last_debug"] = {
        "plan": resolved_plan,
        "sql": sql,
        "runtime_ms": result.runtime_ms,
        "rowcount": result.rowcount,
    }
    return response


def _describe_time_window(window: Optional[Dict[str, Any]]) -> Optional[str]:
    if not window:
        return None
    window_type = window.get("type")
    if window_type == "relative_months":
        months = window.get("n") or 12
        return f"Last {months} months"
    if window_type == "quarter":
        start = window.get("start")
        end = window.get("end")
        if start and end:
            return f"Quarter starting {start}"
        return "Last quarter"
    if window_type == "single_month":
        start = window.get("start")
        if start:
            return f"Month = {start}"
        return "Single month"
    if window_type == "ytd":
        return "Year to date"
    if window_type == "absolute":
        start = window.get("start")
        end = window.get("end")
        if start and end:
            return f"{start} to {end}"
        if start:
            return f"Since {start}"
    return window_type.replace("_", " ").title() if window_type else None


def _build_chips_from_nql(nql_payload: Optional[Dict[str, Any]]) -> Dict[str, List[str]]:
    if not nql_payload:
        return {"dimensions": [], "filters": [], "time": []}

    dims: List[str] = []
    for dim in nql_payload.get("dimensions", []):
        if dim and dim not in dims and dim != "month":
            dims.append(dim)
    for group_dim in nql_payload.get("group_by", []):
        if group_dim and group_dim not in dims and group_dim != "month":
            dims.append(group_dim)

    filter_chips: List[str] = []
    for filt in nql_payload.get("filters", []):
        field = filt.get("field")
        if field == "month":
            continue
        op = filt.get("op")
        value = filt.get("value")
        if isinstance(value, list):
            value_str = ", ".join(str(v) for v in value)
        else:
            value_str = str(value)
        filter_chips.append(f"{field} {op} {value_str}")

    time_window = _describe_time_window(nql_payload.get("time", {}).get("window"))
    time_chips = [time_window] if time_window else []

    return {
        "dimensions": dims,
        "filters": filter_chips,
        "time": time_chips,
    }


@app.post("/ask")
def ask(payload: AskRequest) -> Dict[str, Any]:
    question = payload.question.strip()
    if not question:
        raise HTTPException(status_code=400, detail="Question cannot be empty.")
    executor: DuckDBExecutor = _state["executor"]
    resolver: PlanResolver = _state["resolver"]
    semantic = _state["semantic"]

    prefer_llm_env = os.getenv("INTENT_USE_LLM", "true").lower() in ("1", "true", "yes")
    prefer_llm = prefer_llm_env if payload.use_llm is None else bool(payload.use_llm)

    plan = build_plan(question, prefer_llm=prefer_llm)
    intent_engine = get_last_intent_engine()
    return _execute_query(plan, question, intent_engine=intent_engine)


def _build_conversation_response(response: Dict[str, Any]) -> Dict[str, Any]:
    response.setdefault("chips", _build_chips_from_nql(response.get("nql")))
    response.setdefault("status", "complete")
    return response


@app.post("/chat/complete")
<<<<<<< HEAD
def chat_complete(
    payload: ChatCompleteRequest,
    x_session_id: Optional[str] = Header(None, alias="X-Session-Id"),
) -> Dict[str, Any]:
    session_id = _resolve_session_id(payload.session_id, x_session_id)
=======
def chat_complete(payload: ChatCompleteRequest) -> Dict[str, Any]:
>>>>>>> 51332855
    utterance = payload.utterance.strip()
    if not utterance:
        raise HTTPException(status_code=400, detail="Utterance cannot be empty.")

<<<<<<< HEAD
    session = _conversations.get(session_id)
=======
    session = _conversations.get(payload.session_id)
>>>>>>> 51332855
    if session.pending:
        raise HTTPException(
            status_code=409,
            detail={
                "message": "Pending clarification must be resolved first.",
                "question": session.pending.question,
                "missing_slots": session.pending.missing_slots,
            },
        )

    prefer_llm_env = os.getenv("INTENT_USE_LLM", "true").lower() in ("1", "true", "yes")
    prefer_llm = prefer_llm_env if payload.use_llm is None else bool(payload.use_llm)
<<<<<<< HEAD
    use_nql = bool(_state.get("use_nql", True))
    disabled_status = None
    if not use_nql:
        disabled_status = {
            "attempted": False,
            "valid": False,
            "reason": "nql_disabled",
            "detail": "NQL pipeline disabled",
            "fallback": "legacy",
        }

    nql_failure_status: Optional[Dict[str, Any]] = None

    if use_nql and session.last_nql:
        clarification = assess_ambiguity(session.last_nql, utterance)
        if clarification.needs_clarification:
            pending = _conversations.set_pending(
                session_id,
=======

    if session.last_nql:
        clarification = assess_ambiguity(session.last_nql, utterance)
        if clarification.needs_clarification:
            pending = _conversations.set_pending(
                payload.session_id,
>>>>>>> 51332855
                utterance,
                clarification.question or "Can you clarify?",
                clarification.missing_slots,
                clarification.suggested_answers,
                context=clarification.context,
            )
            chips = _build_chips_from_nql(session.last_nql)
<<<<<<< HEAD
            response_data = {
=======
            return {
>>>>>>> 51332855
                "status": "clarification_needed",
                "question": pending.question,
                "missing_slots": pending.missing_slots,
                "suggested_answers": pending.suggested_answers,
                "chips": chips,
<<<<<<< HEAD
                "engine": "nql",
            }
            if disabled_status:
                response_data["nql_status"] = disabled_status
            return response_data
=======
            }
>>>>>>> 51332855

        try:
            merged_nql = rewrite_followup(session.last_nql, utterance)
        except ValueError as exc:
<<<<<<< HEAD
            nql_failure_status = _build_nql_failure("generator", exc)
        else:
            try:
                compiled = compile_payload(merged_nql)
            except NQLValidationError as exc:
                nql_failure_status = _build_nql_failure("validator", exc)
            except Exception as exc:  # pragma: no cover - defensive guard
                nql_failure_status = _build_nql_failure("compiler", exc)
            else:
                response = _execute_query(compiled.plan, utterance, intent_engine="nql")
                response["engine"] = "nql"
                response["nql_status"] = {"attempted": True, "valid": True}
                _conversations.update_last(session_id, compiled.nql.dict(), response["plan"])
                return _build_conversation_response(response)

    plan = build_plan(utterance, prefer_llm=prefer_llm)
    planner_status = get_last_nql_status()
    engine = "nql" if plan.get("_nql") else "legacy"
    response = _execute_query(plan, utterance, intent_engine=engine)
    response["engine"] = engine
    nql_payload = response.get("nql")
    if nql_payload and engine == "nql":
        response["nql_status"] = planner_status or {"attempted": True, "valid": True}
        _conversations.update_last(session_id, nql_payload, response["plan"])
    else:
        status = nql_failure_status or planner_status or disabled_status or {"attempted": False}
        response["nql_status"] = status
=======
            raise HTTPException(status_code=400, detail=str(exc)) from exc

        try:
            compiled = compile_payload(merged_nql)
        except NQLValidationError as exc:
            raise HTTPException(status_code=400, detail=str(exc)) from exc

        response = _execute_query(compiled.plan, utterance, intent_engine="conversation")
        _conversations.update_last(
            payload.session_id, compiled.nql.dict(), response["plan"]
        )
        return _build_conversation_response(response)

    plan = build_plan(utterance, prefer_llm=prefer_llm)
    intent_engine = get_last_intent_engine()
    response = _execute_query(plan, utterance, intent_engine=intent_engine)
    nql_payload = response.get("nql")
    if nql_payload:
        _conversations.update_last(payload.session_id, nql_payload, response["plan"])
    else:
>>>>>>> 51332855
        session.last_plan = response["plan"]
    return _build_conversation_response(response)


@app.post("/chat/clarify")
<<<<<<< HEAD
def chat_clarify(
    payload: ChatClarifyRequest,
    x_session_id: Optional[str] = Header(None, alias="X-Session-Id"),
) -> Dict[str, Any]:
    session_id = _resolve_session_id(payload.session_id, x_session_id)
=======
def chat_clarify(payload: ChatClarifyRequest) -> Dict[str, Any]:
>>>>>>> 51332855
    answer = payload.answer.strip()
    if not answer:
        raise HTTPException(status_code=400, detail="Answer cannot be empty.")

<<<<<<< HEAD
    session = _conversations.get(session_id)
=======
    session = _conversations.get(payload.session_id)
>>>>>>> 51332855
    pending = session.pending
    if not pending:
        raise HTTPException(status_code=400, detail="No pending clarification for session.")
    if not session.last_nql:
        raise HTTPException(status_code=400, detail="No prior NQL state for clarification.")

    try:
        merged_nql = apply_clarification_answer(session.last_nql, pending, answer)
    except ValueError as exc:
        raise HTTPException(status_code=400, detail=str(exc)) from exc

    try:
        compiled = compile_payload(merged_nql)
    except NQLValidationError as exc:
        raise HTTPException(status_code=400, detail=str(exc)) from exc

    utterance = f"{pending.utterance} ({answer})"
<<<<<<< HEAD
    response = _execute_query(compiled.plan, utterance, intent_engine="nql")
    response["engine"] = "nql"
    response["nql_status"] = {"attempted": True, "valid": True}
    _conversations.update_last(session_id, compiled.nql.dict(), response["plan"])
    return _build_conversation_response(response)


@app.get("/chat/debug-state")
def chat_debug_state(session_id: str) -> Dict[str, Any]:
    state = _conversations.peek(session_id)
    if not state:
        return {"has_state": False, "last_nql": None}
    return {"has_state": state.last_nql is not None, "last_nql": state.last_nql}


=======
    response = _execute_query(compiled.plan, utterance, intent_engine="conversation")
    _conversations.update_last(payload.session_id, compiled.nql.dict(), response["plan"])
    return _build_conversation_response(response)


>>>>>>> 51332855
@app.get("/explain_last")
def explain_last() -> Dict[str, Any]:
    if not _state.get("last_debug"):
        raise HTTPException(status_code=404, detail="No prior query.")
    return _state["last_debug"]<|MERGE_RESOLUTION|>--- conflicted
+++ resolved
@@ -20,13 +20,10 @@
     rewrite_followup,
 )
 from .executor import DuckDBExecutor
-<<<<<<< HEAD
+
 from .nql import NQLValidationError, compile_payload, is_enabled as nql_is_enabled
 from .planner import build_plan, get_last_intent_engine, get_last_nql_status
-=======
-from .nql import NQLValidationError, compile_payload
-from .planner import build_plan, get_last_intent_engine
->>>>>>> 51332855
+
 from .resolver import PlanResolutionError, PlanResolver, load_semantic_model
 
 BASE_DIR = Path(__file__).resolve().parents[1]
@@ -42,21 +39,17 @@
 
 
 class ChatCompleteRequest(BaseModel):
-<<<<<<< HEAD
+
     session_id: Optional[str] = None
-=======
-    session_id: str
->>>>>>> 51332855
+
     utterance: str
     use_llm: Optional[bool] = None
 
 
 class ChatClarifyRequest(BaseModel):
-<<<<<<< HEAD
+
     session_id: Optional[str] = None
-=======
-    session_id: str
->>>>>>> 51332855
+
     answer: str
 
 
@@ -416,24 +409,20 @@
 
 
 @app.post("/chat/complete")
-<<<<<<< HEAD
+
 def chat_complete(
     payload: ChatCompleteRequest,
     x_session_id: Optional[str] = Header(None, alias="X-Session-Id"),
 ) -> Dict[str, Any]:
     session_id = _resolve_session_id(payload.session_id, x_session_id)
-=======
-def chat_complete(payload: ChatCompleteRequest) -> Dict[str, Any]:
->>>>>>> 51332855
+
     utterance = payload.utterance.strip()
     if not utterance:
         raise HTTPException(status_code=400, detail="Utterance cannot be empty.")
 
-<<<<<<< HEAD
+
     session = _conversations.get(session_id)
-=======
-    session = _conversations.get(payload.session_id)
->>>>>>> 51332855
+
     if session.pending:
         raise HTTPException(
             status_code=409,
@@ -446,7 +435,7 @@
 
     prefer_llm_env = os.getenv("INTENT_USE_LLM", "true").lower() in ("1", "true", "yes")
     prefer_llm = prefer_llm_env if payload.use_llm is None else bool(payload.use_llm)
-<<<<<<< HEAD
+
     use_nql = bool(_state.get("use_nql", True))
     disabled_status = None
     if not use_nql:
@@ -465,14 +454,7 @@
         if clarification.needs_clarification:
             pending = _conversations.set_pending(
                 session_id,
-=======
-
-    if session.last_nql:
-        clarification = assess_ambiguity(session.last_nql, utterance)
-        if clarification.needs_clarification:
-            pending = _conversations.set_pending(
-                payload.session_id,
->>>>>>> 51332855
+
                 utterance,
                 clarification.question or "Can you clarify?",
                 clarification.missing_slots,
@@ -480,30 +462,26 @@
                 context=clarification.context,
             )
             chips = _build_chips_from_nql(session.last_nql)
-<<<<<<< HEAD
+
             response_data = {
-=======
-            return {
->>>>>>> 51332855
+
                 "status": "clarification_needed",
                 "question": pending.question,
                 "missing_slots": pending.missing_slots,
                 "suggested_answers": pending.suggested_answers,
                 "chips": chips,
-<<<<<<< HEAD
+
                 "engine": "nql",
             }
             if disabled_status:
                 response_data["nql_status"] = disabled_status
             return response_data
-=======
-            }
->>>>>>> 51332855
+
 
         try:
             merged_nql = rewrite_followup(session.last_nql, utterance)
         except ValueError as exc:
-<<<<<<< HEAD
+
             nql_failure_status = _build_nql_failure("generator", exc)
         else:
             try:
@@ -531,51 +509,26 @@
     else:
         status = nql_failure_status or planner_status or disabled_status or {"attempted": False}
         response["nql_status"] = status
-=======
-            raise HTTPException(status_code=400, detail=str(exc)) from exc
-
-        try:
-            compiled = compile_payload(merged_nql)
-        except NQLValidationError as exc:
-            raise HTTPException(status_code=400, detail=str(exc)) from exc
-
-        response = _execute_query(compiled.plan, utterance, intent_engine="conversation")
-        _conversations.update_last(
-            payload.session_id, compiled.nql.dict(), response["plan"]
-        )
-        return _build_conversation_response(response)
-
-    plan = build_plan(utterance, prefer_llm=prefer_llm)
-    intent_engine = get_last_intent_engine()
-    response = _execute_query(plan, utterance, intent_engine=intent_engine)
-    nql_payload = response.get("nql")
-    if nql_payload:
-        _conversations.update_last(payload.session_id, nql_payload, response["plan"])
-    else:
->>>>>>> 51332855
+
         session.last_plan = response["plan"]
     return _build_conversation_response(response)
 
 
 @app.post("/chat/clarify")
-<<<<<<< HEAD
+
 def chat_clarify(
     payload: ChatClarifyRequest,
     x_session_id: Optional[str] = Header(None, alias="X-Session-Id"),
 ) -> Dict[str, Any]:
     session_id = _resolve_session_id(payload.session_id, x_session_id)
-=======
-def chat_clarify(payload: ChatClarifyRequest) -> Dict[str, Any]:
->>>>>>> 51332855
+
     answer = payload.answer.strip()
     if not answer:
         raise HTTPException(status_code=400, detail="Answer cannot be empty.")
 
-<<<<<<< HEAD
+
     session = _conversations.get(session_id)
-=======
-    session = _conversations.get(payload.session_id)
->>>>>>> 51332855
+
     pending = session.pending
     if not pending:
         raise HTTPException(status_code=400, detail="No pending clarification for session.")
@@ -593,7 +546,7 @@
         raise HTTPException(status_code=400, detail=str(exc)) from exc
 
     utterance = f"{pending.utterance} ({answer})"
-<<<<<<< HEAD
+
     response = _execute_query(compiled.plan, utterance, intent_engine="nql")
     response["engine"] = "nql"
     response["nql_status"] = {"attempted": True, "valid": True}
@@ -609,13 +562,7 @@
     return {"has_state": state.last_nql is not None, "last_nql": state.last_nql}
 
 
-=======
-    response = _execute_query(compiled.plan, utterance, intent_engine="conversation")
-    _conversations.update_last(payload.session_id, compiled.nql.dict(), response["plan"])
-    return _build_conversation_response(response)
-
-
->>>>>>> 51332855
+
 @app.get("/explain_last")
 def explain_last() -> Dict[str, Any]:
     if not _state.get("last_debug"):
