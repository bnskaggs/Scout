--- conflicted
+++ resolved
@@ -205,22 +205,14 @@
 def build_plan_llm(question: str) -> Dict[str, object]:
     global _LAST_ENGINE
 
-<<<<<<< HEAD
+
     prompt = fill_time_tokens(PROMPT_PATH.read_text(encoding="utf-8"))
     semantic_yaml = SEMANTIC_PATH.read_text()
     columns = list_columns_for_prompt()
 
     # The LLM call itself can raise configuration errors; let them bubble up.
     raw = call_intent_llm(prompt, semantic_yaml, columns, question)
-=======
-    prompt = fill_time_tokens(PROMPT_PATH.read_text())
-    semantic_yaml = SEMANTIC_PATH.read_text()
-    columns = list_columns_for_prompt()
-    column_catalog = ", ".join(columns)
-
-    # The LLM call itself can raise configuration errors; let them bubble up.
-    raw = call_intent_llm(prompt, semantic_yaml, column_catalog, question)
->>>>>>> 676cb733
+
 
     try:
         plan = json.loads(raw)
